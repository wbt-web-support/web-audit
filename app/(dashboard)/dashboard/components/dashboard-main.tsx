--- conflicted
+++ resolved
@@ -1,6 +1,6 @@
 'use client';
 
-import { useMemo, useState, useEffect, useCallback } from 'react';
+import { useMemo, useState, useEffect, useCallback, useRef } from 'react';
 import { Button } from "@/components/ui/button";
 import { Card, CardContent, CardDescription, CardHeader, CardTitle } from "@/components/ui/card";
 import { XCircle, BarChart3, Plus, TrendingUp, Globe, Clock, CheckCircle } from "lucide-react";
@@ -24,6 +24,18 @@
   averageScore: number;
   recentProjects: AuditProject[];
 }
+
+// Cache for dashboard data to prevent unnecessary re-fetches
+const dashboardCache = {
+  data: null as DashboardStats | null,
+  timestamp: 0,
+  isValid: () => {
+    const now = Date.now();
+    const cacheAge = now - dashboardCache.timestamp;
+    // Cache is valid for 5 minutes
+    return dashboardCache.data && cacheAge < 5 * 60 * 1000;
+  }
+};
 
 /**
  * Main dashboard component that displays:
@@ -38,48 +50,63 @@
   const { stats, loading, error, refetch, isStale } = useDashboardStats();
   const [minLoadingTime, setMinLoadingTime] = useState(true);
   const [debouncedLoading, setDebouncedLoading] = useState(true);
+  const hasInitialized = useRef(false);
   
   // Auto-project creation hook
   const { websiteUrl, isCreating, hasAttempted } = useAutoProjectCreation({
     onProjectCreated: useCallback((projectId: string) => {
       console.log('Auto-created project:', projectId);
-      // Optionally refresh stats after project creation
+      // Invalidate cache when new project is created
+      dashboardCache.data = null;
+      dashboardCache.timestamp = 0;
       refetch(true);
     }, [refetch])
   });
 
-  // Reduce minimum loading time for better perceived performance
+  // Cache the stats data when it's loaded
   useEffect(() => {
-    if (!loading && stats) {
+    if (stats && !loading) {
+      dashboardCache.data = stats;
+      dashboardCache.timestamp = Date.now();
+      hasInitialized.current = true;
+    }
+  }, [stats, loading]);
+
+  // Use cached data if available and valid, otherwise use fresh data
+  const displayStats = useMemo(() => {
+    if (dashboardCache.isValid() && !loading) {
+      return dashboardCache.data;
+    }
+    return stats;
+  }, [stats, loading]);
+
+  // Ensure minimum loading time to prevent flash
+  useEffect(() => {
+    if (!loading && displayStats) {
       const timer = setTimeout(() => {
         setMinLoadingTime(false);
-<<<<<<< HEAD
-      }, 200); // Reduced from 300ms
-=======
-      }, 150); // Reduced from 300ms to 150ms
->>>>>>> a461e6bd
+      }, 150); // Reduced from 200ms
       return () => clearTimeout(timer);
     }
-  }, [loading, stats]);
-
-  // Reduce debounce time for more responsive loading states
+  }, [loading, displayStats]);
+
+  // Debounce loading state to prevent flickering
   useEffect(() => {
     const timer = setTimeout(() => {
       setDebouncedLoading(loading);
-<<<<<<< HEAD
-    }, 50); // Reduced from 100ms
-=======
-    }, 50); // Reduced from 100ms to 50ms
->>>>>>> a461e6bd
+    }, 30); // Reduced from 50ms
 
     return () => clearTimeout(timer);
   }, [loading]);
 
-<<<<<<< HEAD
   // Memoize loading state to prevent unnecessary re-renders
   const isLoading = useMemo(() => {
+    // Don't show loading if we have cached data and it's the first load
+    if (hasInitialized.current && dashboardCache.isValid() && !loading) {
+      return false;
+    }
     return debouncedLoading || minLoadingTime;
-  }, [debouncedLoading, minLoadingTime]);
+  }, [debouncedLoading, minLoadingTime, loading]);
 
   // Performance monitor callback - must be defined before any returns
   const handleLoadComplete = useCallback(() => {
@@ -92,8 +119,6 @@
     return <DashboardSkeleton />;
   }
 
-=======
->>>>>>> a461e6bd
   // Show auto-project creation loading state
   if (isCreating) {
     return (
@@ -128,13 +153,8 @@
     );
   }
 
-  // Loading state - show skeleton while fetching data
-  if (debouncedLoading || minLoadingTime) {
-    return <DashboardSkeleton />;
-  }
-
   // Safety check - return skeleton if no stats data (shouldn't happen now)
-  if (!stats) {
+  if (!displayStats) {
     return <DashboardSkeleton />;
   }
 
@@ -166,7 +186,7 @@
         
         {/* Statistics Cards - Show immediately if cached, with loading overlay if refreshing */}
         <div className="relative">
-          {loading && stats && (
+          {loading && displayStats && (
             <div className="absolute inset-0 bg-white/50 backdrop-blur-sm rounded-lg z-10 flex items-center justify-center">
               <div className="animate-spin rounded-full h-8 w-8 border-b-2 border-slate-900"></div>
             </div>
@@ -178,7 +198,7 @@
               </div>
             </div>
           )}
-          <StatsCards stats={stats} loading={debouncedLoading} />
+          <StatsCards stats={displayStats} loading={debouncedLoading} />
         </div>
         
         {/* Main Content Grid */}
@@ -188,14 +208,14 @@
           <div className="space-y-6">
             <ProjectForm 
               mode="create" 
-              projects={stats.recentProjects}
+              projects={displayStats.recentProjects}
             />
           </div>
           
           {/* Recent Projects - Takes 50% of the space */}
           <div className="space-y-6">
             <RecentProjects 
-              projects={stats.recentProjects} 
+              projects={displayStats.recentProjects} 
               loading={debouncedLoading}
             />
           </div>
@@ -249,10 +269,7 @@
  * Memoized to prevent unnecessary re-renders
  */
 const StatsCards = React.memo(({ stats, loading }: { stats: DashboardStats, loading: boolean }) => {
-<<<<<<< HEAD
   // Memoize stat cards to prevent recreation on every render
-=======
->>>>>>> a461e6bd
   const statCards = useMemo(() => [
     {
       title: "Total Projects",
